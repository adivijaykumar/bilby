--- conflicted
+++ resolved
@@ -1,19 +1,12 @@
 from __future__ import absolute_import, print_function
 
 from collections import OrderedDict
-<<<<<<< HEAD
 import inspect
 
 import numpy as np
 
-from ..utils import derivatives, logger
+from ..utils import derivatives, logger, infer_args_from_method
 from ..prior import Prior, DeltaFunction, Sine, Cosine, PowerLaw
-=======
-import numpy as np
-
-from ..utils import derivatives, logger, infer_args_from_method
-from ..prior import Prior
->>>>>>> d2797b95
 from ..result import Result
 from .base_sampler import Sampler, MCMCSampler
 from ..likelihood import GaussianLikelihood, PoissonLikelihood, ExponentialLikelihood, \
