import os

import numpy as np
from scipy.interpolate import UnivariateSpline
<<<<<<< HEAD

from ..core.prior import (PriorSet, Uniform, FromFile, Prior, DeltaFunction,
=======
from ..core.prior import (PriorDict, Uniform, FromFile, Prior, DeltaFunction,
>>>>>>> d2797b95
                          Gaussian, Interped)
from ..core.utils import logger


class UniformComovingVolume(FromFile):

    def __init__(self, minimum=None, maximum=None,
                 name='luminosity distance', latex_label='$d_L$', unit='Mpc'):
        """

        Parameters
        ----------
        minimum: float, optional
            See superclass
        maximum: float, optional
            See superclass
        name: str, optional
            See superclass
        latex_label: str, optional
            See superclass
        """
        file_name = os.path.join(os.path.dirname(__file__), 'prior_files', 'comoving.txt')
        FromFile.__init__(self, file_name=file_name, minimum=minimum, maximum=maximum, name=name,
                          latex_label=latex_label, unit=unit)


class AlignedSpin(Interped):

    def __init__(self, a_prior=Uniform(0, 1), z_prior=Uniform(-1, 1),
                 name=None, latex_label=None, unit=None):
        """
        Prior distribution for the aligned (z) component of the spin.

        This takes prior distributions for the magnitude and cosine of the tilt
        and forms a compound prior.

        This is useful when using aligned-spin only waveform approximants.

        This is an extension of e.g., (A7) of https://arxiv.org/abs/1805.10457.

        Parameters
        ----------
        a_prior: Prior
            Prior distribution for spin magnitude
        z_prior: Prior
            Prior distribution for cosine spin tilt
        name: see superclass
        latex_label: see superclass
        unit: see superclass
        """
        self.a_prior = a_prior
        self.z_prior = z_prior
        chi_min = min(a_prior.maximum * z_prior.minimum,
                      a_prior.minimum * z_prior.maximum)
        chi_max = a_prior.maximum * z_prior.maximum
        xx = np.linspace(chi_min, chi_max, 800)
        aas = np.linspace(a_prior.minimum, a_prior.maximum, 1000)
        yy = [np.trapz(np.nan_to_num(a_prior.prob(aas) / aas *
                                     z_prior.prob(x / aas)), aas) for x in xx]
        Interped.__init__(self, xx=xx, yy=yy, name=name,
                          latex_label=latex_label, unit=unit)


class BBHPriorDict(PriorDict):
    def __init__(self, dictionary=None, filename=None):
        """ Initialises a Prior set for Binary Black holes

        Parameters
        ----------
        dictionary: dict, optional
            See superclass
        filename: str, optional
            See superclass
        """
        if dictionary is None and filename is None:
            filename = os.path.join(os.path.dirname(__file__), 'prior_files', 'binary_black_holes.prior')
            logger.info('No prior given, using default BBH priors in {}.'.format(filename))
        elif filename is not None:
            if not os.path.isfile(filename):
                filename = os.path.join(os.path.dirname(__file__), 'prior_files', filename)
        PriorDict.__init__(self, dictionary=dictionary, filename=filename)

    def test_redundancy(self, key):
        """
        Test whether adding the key would add be redundant.

        Parameters
        ----------
        key: str
            The key to test.

        Return
        ------
        redundant: bool
            Whether the key is redundant or not
        """
        redundant = False
        if key in self:
            logger.debug('{} already in prior'.format(key))
            return redundant
        mass_parameters = {'mass_1', 'mass_2', 'chirp_mass', 'total_mass', 'mass_ratio', 'symmetric_mass_ratio'}
        spin_magnitude_parameters = {'a_1', 'a_2'}
        spin_tilt_1_parameters = {'tilt_1', 'cos_tilt_1'}
        spin_tilt_2_parameters = {'tilt_2', 'cos_tilt_2'}
        spin_azimuth_parameters = {'phi_1', 'phi_2', 'phi_12', 'phi_jl'}
        inclination_parameters = {'iota', 'cos_iota'}
        distance_parameters = {'luminosity_distance', 'comoving_distance', 'redshift'}

        for parameter_set in [mass_parameters, spin_magnitude_parameters, spin_azimuth_parameters]:
            if key in parameter_set:
                if len(parameter_set.intersection(self)) > 2:
                    redundant = True
                    logger.warning('{} in prior. This may lead to unexpected behaviour.'.format(
                        parameter_set.intersection(self)))
                    break
            elif len(parameter_set.intersection(self)) == 2:
                redundant = True
                break
        for parameter_set in [inclination_parameters, distance_parameters, spin_tilt_1_parameters,
                              spin_tilt_2_parameters]:
            if key in parameter_set:
                if len(parameter_set.intersection(self)) > 1:
                    redundant = True
                    logger.warning('{} in prior. This may lead to unexpected behaviour.'.format(
                        parameter_set.intersection(self)))
                    break
                elif len(parameter_set.intersection(self)) == 1:
                    redundant = True
                    break

        return redundant


class BBHPriorSet(BBHPriorDict):

    def __init__(self, dictionary=None, filename=None):
        """ DEPRECATED: USE BBHPriorDict INSTEAD"""
        logger.warning("The name 'BBHPriorSet' is deprecated use 'BBHPriorDict' instead")
        super(BBHPriorSet, self).__init__(dictionary, filename)


class BNSPriorDict(PriorDict):

    def __init__(self, dictionary=None, filename=None):
        """ Initialises a Prior set for Binary Neutron Stars

        Parameters
        ----------
        dictionary: dict, optional
            See superclass
        filename: str, optional
            See superclass
        """
        if dictionary is None and filename is None:
            filename = os.path.join(os.path.dirname(__file__), 'prior_files', 'binary_neutron_stars.prior')
            logger.info('No prior given, using default BNS priors in {}.'.format(filename))
        elif filename is not None:
            if not os.path.isfile(filename):
                filename = os.path.join(os.path.dirname(__file__), 'prior_files', filename)
        PriorDict.__init__(self, dictionary=dictionary, filename=filename)

    def test_redundancy(self, key):
        bbh_redundancy = BBHPriorDict().test_redundancy(key)
        if bbh_redundancy:
            return True
        redundant = False

        tidal_parameters =\
            {'lambda_1', 'lambda_2', 'lambda_tilde', 'delta_lambda'}

        if key in tidal_parameters:
            if len(tidal_parameters.intersection(self)) > 2:
                redundant = True
                logger.warning('{} in prior. This may lead to unexpected behaviour.'.format(
                    tidal_parameters.intersection(self)))
            elif len(tidal_parameters.intersection(self)) == 2:
                redundant = True
        return redundant


class BNSPriorSet(BNSPriorDict):

    def __init__(self, dictionary=None, filename=None):
        """ DEPRECATED: USE BNSPriorDict INSTEAD"""
        super(BNSPriorSet, self).__init__(dictionary, filename)
        logger.warning("The name 'BNSPriorSet' is deprecated use 'BNSPriorDict' instead")


Prior._default_latex_labels = {
    'mass_1': '$m_1$',
    'mass_2': '$m_2$',
    'total_mass': '$M$',
    'chirp_mass': '$\mathcal{M}$',
    'mass_ratio': '$q$',
    'symmetric_mass_ratio': '$\eta$',
    'a_1': '$a_1$',
    'a_2': '$a_2$',
    'tilt_1': '$\\theta_1$',
    'tilt_2': '$\\theta_2$',
    'cos_tilt_1': '$\cos\\theta_1$',
    'cos_tilt_2': '$\cos\\theta_2$',
    'phi_12': '$\Delta\phi$',
    'phi_jl': '$\phi_{JL}$',
    'luminosity_distance': '$d_L$',
    'dec': '$\mathrm{DEC}$',
    'ra': '$\mathrm{RA}$',
    'iota': '$\iota$',
    'cos_iota': '$\cos\iota$',
    'psi': '$\psi$',
    'phase': '$\phi$',
    'geocent_time': '$t_c$',
    'lambda_1': '$\\Lambda_1$',
    'lambda_2': '$\\Lambda_2$',
    'lambda_tilde': '$\\tilde{\\Lambda}$',
    'delta_lambda': '$\\delta\\Lambda$'}


class CalibrationPriorDict(PriorDict):

    def __init__(self, dictionary=None, filename=None):
        """ Initialises a Prior set for Binary Black holes

        Parameters
        ----------
        dictionary: dict, optional
            See superclass
        filename: str, optional
            See superclass
        """
        if dictionary is None and filename is not None:
            filename = os.path.join(os.path.dirname(__file__),
                                    'prior_files', filename)
        PriorDict.__init__(self, dictionary=dictionary, filename=filename)
        self.source = None

    def write_to_file(self, outdir, label):
        """
        Write the prior to file. This includes information about the source if
        possible.

        Parameters
        ----------
        outdir: str
            Output directory.
        label: str
            Label for prior.
        """
        PriorDict.write_to_file(self, outdir=outdir, label=label)
        if self.source is not None:
            prior_file = os.path.join(outdir, "{}.prior".format(label))
            with open(prior_file, "a") as outfile:
                outfile.write("# prior source file is {}".format(self.source))

    @staticmethod
    def from_envelope_file(envelope_file, minimum_frequency,
                           maximum_frequency, n_nodes, label):
        """
        Load in the calibration envelope.

        This is a text file with columns:
            frequency median-amplitude median-phase -1-sigma-amplitude
            -1-sigma-phase +1-sigma-amplitude +1-sigma-phase

        Parameters
        ----------
        envelope_file: str
            Name of file to read in.
        minimum_frequency: float
            Minimum frequency for the spline.
        maximum_frequency: float
            Minimum frequency for the spline.
        n_nodes: int
            Number of nodes for the spline.
        label: str
            Label for the names of the parameters, e.g., recalib_H1_

        Returns
        -------
        prior: PriorDict
            Priors for the relevant parameters.
            This includes the frequencies of the nodes which are _not_ sampled.
        """
        calibration_data = np.genfromtxt(envelope_file).T
        frequency_array = calibration_data[0]
        amplitude_median = 1 - calibration_data[1]
        phase_median = calibration_data[2]
        amplitude_sigma = (calibration_data[4] - calibration_data[2]) / 2
        phase_sigma = (calibration_data[5] - calibration_data[3]) / 2

        nodes = np.logspace(np.log10(minimum_frequency),
                            np.log10(maximum_frequency), n_nodes)

        amplitude_mean_nodes =\
            UnivariateSpline(frequency_array, amplitude_median)(nodes)
        amplitude_sigma_nodes =\
            UnivariateSpline(frequency_array, amplitude_sigma)(nodes)
        phase_mean_nodes =\
            UnivariateSpline(frequency_array, phase_median)(nodes)
        phase_sigma_nodes =\
            UnivariateSpline(frequency_array, phase_sigma)(nodes)

        prior = CalibrationPriorDict()
        for ii in range(n_nodes):
            name = "recalib_{}_amplitude_{}".format(label, ii)
            latex_label = "$A^{}_{}$".format(label, ii)
            prior[name] = Gaussian(mu=amplitude_mean_nodes[ii],
                                   sigma=amplitude_sigma_nodes[ii],
                                   name=name, latex_label=latex_label)
        for ii in range(n_nodes):
            name = "recalib_{}_phase_{}".format(label, ii)
            latex_label = "$\\phi^{}_{}$".format(label, ii)
            prior[name] = Gaussian(mu=phase_mean_nodes[ii],
                                   sigma=phase_sigma_nodes[ii],
                                   name=name, latex_label=latex_label)
        for ii in range(n_nodes):
            name = "recalib_{}_frequency_{}".format(label, ii)
            latex_label = "$f^{}_{}$".format(label, ii)
            prior[name] = DeltaFunction(peak=nodes[ii], name=name,
                                        latex_label=latex_label)
        prior.source = os.path.abspath(envelope_file)
        return prior

    @staticmethod
    def constant_uncertainty_spline(
            amplitude_sigma, phase_sigma, minimum_frequency, maximum_frequency,
            n_nodes, label):
        """
        Make prior assuming constant in frequency calibration uncertainty.

        This assumes Gaussian fluctuations about 0.

        Parameters
        ----------
        amplitude_sigma: float
            Uncertainty in the amplitude.
        phase_sigma: float
            Uncertainty in the phase.
        minimum_frequency: float
            Minimum frequency for the spline.
        maximum_frequency: float
            Minimum frequency for the spline.
        n_nodes: int
            Number of nodes for the spline.
        label: str
            Label for the names of the parameters, e.g., recalib_H1_

        Returns
        -------
        prior: PriorDict
            Priors for the relevant parameters.
            This includes the frequencies of the nodes which are _not_ sampled.
        """
        nodes = np.logspace(np.log10(minimum_frequency),
                            np.log10(maximum_frequency), n_nodes)

        amplitude_mean_nodes = [0] * n_nodes
        amplitude_sigma_nodes = [amplitude_sigma] * n_nodes
        phase_mean_nodes = [0] * n_nodes
        phase_sigma_nodes = [phase_sigma] * n_nodes

        prior = CalibrationPriorDict()
        for ii in range(n_nodes):
            name = "recalib_{}_amplitude_{}".format(label, ii)
            latex_label = "$A^{}_{}$".format(label, ii)
            prior[name] = Gaussian(mu=amplitude_mean_nodes[ii],
                                   sigma=amplitude_sigma_nodes[ii],
                                   name=name, latex_label=latex_label)
        for ii in range(n_nodes):
            name = "recalib_{}_phase_{}".format(label, ii)
            latex_label = "$\\phi^{}_{}$".format(label, ii)
            prior[name] = Gaussian(mu=phase_mean_nodes[ii],
                                   sigma=phase_sigma_nodes[ii],
                                   name=name, latex_label=latex_label)
        for ii in range(n_nodes):
            name = "recalib_{}_frequency_{}".format(label, ii)
            latex_label = "$f^{}_{}$".format(label, ii)
            prior[name] = DeltaFunction(peak=nodes[ii], name=name,
                                        latex_label=latex_label)

        return prior


class CalibrationPriorSet(CalibrationPriorDict):

    def __init__(self, dictionary=None, filename=None):
        """ DEPRECATED: USE BNSPriorDict INSTEAD"""
        super(CalibrationPriorSet, self).__init__(dictionary, filename)
        logger.warning("The name 'CalibrationPriorSet' is deprecated use 'CalibrationPriorDict' instead")<|MERGE_RESOLUTION|>--- conflicted
+++ resolved
@@ -2,12 +2,8 @@
 
 import numpy as np
 from scipy.interpolate import UnivariateSpline
-<<<<<<< HEAD
-
-from ..core.prior import (PriorSet, Uniform, FromFile, Prior, DeltaFunction,
-=======
+
 from ..core.prior import (PriorDict, Uniform, FromFile, Prior, DeltaFunction,
->>>>>>> d2797b95
                           Gaussian, Interped)
 from ..core.utils import logger
 
