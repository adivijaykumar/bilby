from __future__ import division, print_function
import numpy as np
import os
from scipy.interpolate import interp1d
import peyote


class Interferometer:
    """Class for the Interferometer """

    def __init__(self, name, power_spectral_density, length, latitude, longitude, elevation, xarm_azimuth, yarm_azimuth,
                 xarm_tilt=0., yarm_tilt=0.):
        """
        Interferometer class

        :param name: interferometer name, e.g., H1
        :param power_spectral_density: PowerSpectralDensity object, default is aLIGO design sensitivity.
        :param length: length of the interferometer
        :param latitude: latitude North in degrees (South is negative)
        :param longitude: longitude East in degrees (West is negative)
        :param elevation: height above surface in meters
        :param xarm_azimuth: orientation of the x arm in degrees North of East
        :param yarm_azimuth: orientation of the y arm in degrees North of East
        :param xarm_tilt: tilt of the x arm in radians above the horizontal defined by ellipsoid earth model in
                          LIGO-T980044-08
        :param yarm_tilt: tilt of the y arm in radians above the horizontal
        """
        self.name = name
        self.length = length
        self.latitude = latitude * np.pi / 180  # convert to rads
        self.longitude = longitude * np.pi / 180
        self.elevation = elevation
        self.xarm_azimuth = xarm_azimuth * np.pi / 180
        self.yarm_azimuth = yarm_azimuth * np.pi / 180
        self.xarm_tilt = xarm_tilt
        self.yarm_tilt = yarm_tilt
        self.x = self.unit_vector_along_arm('x')
        self.y = self.unit_vector_along_arm('y')
        self.detector_tensor = self.detector_tensor()
        self.vertex = self.vertex_position_geocentric()
        self.power_spectral_density = power_spectral_density
        self.power_spectral_density_array = np.array([])
        self.amplitude_spectral_density_array = np.array([])
        self.data = np.array([])
        self.whitened_data = np.array([])

    def antenna_response(self, ra, dec, time, psi, mode):
        """
        Calculate the antenna response function for a given sky location

        See Nishizawa et al. (2009) arXiv:0903.0528 for definitions of the polarisation tensors.
        [u, v, w] represent the Earth-frame
        [m, n, omega] represent the wave-frame
        Note: there is a typo in the definition of the wave-frame in Nishizawa et al.

        :param ra: right ascension in radians
        :param dec: declination in radians
        :param time: geocentric GPS time
        :param psi: binary polarisation angle counter-clockwise about the direction of propagation
        :param mode: polarisation mode
        :return: detector_response(theta, phi, psi, mode): antenna response for the specified mode.
        """
        polarization_tensor = peyote.utils.get_polarization_tensor(ra, dec, time, psi, mode)
        detector_response = np.einsum('ij,ij->', self.detector_tensor, polarization_tensor)
        return detector_response

    def detector_tensor(self):
        """
        Calculate the detector tensor from the unit vectors along each arm of the detector.

        See Eq. B6 of arXiv:gr-qc/0008066
        """
        detector_tensor = 0.5 * (np.einsum('i,j->ij', self.x, self.x) - np.einsum('i,j->ij', self.y, self.y))
        return detector_tensor

    def inject_signal(self, source, params):
        """
        Inject a signal into noise.

        Adds the requested signal to self.data

        :param source: source type
        :param params: parameters
<<<<<<< HEAD
        :param sampling_frequency: frequency at which data is sampled
        :param time_duration: duration of the data
=======
>>>>>>> e6c176e7
        """
        signal = source.frequency_domain_strain(params)

        for mode in signal.keys():
<<<<<<< HEAD
            det_response = self.antenna_response(params['ra'], params['dec'], params['geocent_time'], params['psi'],
                                                 mode)

            signal[mode] *= det_response

        self.data += sum(signal.values())
=======
            det_response = self.antenna_response(
                params['ra'], params['dec'], params['geocent_time'],
                params['psi'], mode)

            signal[mode] *= det_response
        signal_ifo = sum(signal.values())

        time_shift = self.time_delay_from_geocenter(
            params['ra'], params['dec'], params['geocent_time'])
        signal_ifo *= np.exp(-1j*2*np.pi*time_shift)

        self.data += signal_ifo
>>>>>>> e6c176e7

    def unit_vector_along_arm(self, arm):
        """
        Calculate the unit vector pointing along the specified arm in cartesian Earth-based coordinates.

        See Eqs. B14-B17 in arXiv:gr-qc/0008066

        Input:
        arm - x or y arm of the detector
        Output:
        n - unit vector along arm in cartesian Earth-based coordinates
        """
        e_long = np.array([-np.sin(self.longitude), np.cos(self.longitude), 0])
        e_lat = np.array([-np.sin(self.latitude) * np.cos(self.longitude),
                          -np.sin(self.latitude) * np.sin(self.longitude), np.cos(self.latitude)])
        e_h = np.array([np.cos(self.latitude) * np.cos(self.longitude),
                        np.cos(self.latitude) * np.sin(self.longitude), np.sin(self.latitude)])
        if arm == 'x':
            n = np.cos(self.xarm_tilt) * np.cos(self.xarm_azimuth) * e_long + np.cos(self.xarm_tilt) \
                * np.sin(self.xarm_azimuth) * e_lat + np.sin(self.xarm_tilt) * e_h
        elif arm == 'y':
            n = np.cos(self.yarm_tilt) * np.cos(self.yarm_azimuth) * e_long + np.cos(self.yarm_tilt) \
                * np.sin(self.yarm_azimuth) * e_lat + np.sin(self.yarm_tilt) * e_h
        else:
            print('Not a recognized arm, aborting!')
            return
        return n

    def set_spectral_densities(self, frequency):
        """
        Set the PSD for the interferometer for a user-specified frequency series.

        :param frequency: frequency series on which to calculate PSD
        """
        self.power_spectral_density_array = \
            self.power_spectral_density.power_spectral_density_interpolated(frequency)
        self.amplitude_spectral_density_array = self.power_spectral_density_array**0.5

    def set_data(self, frequency_domain_strain):
        """
        Set the interferometer frequency-domain stain

        :param frequency_domain_strain: frequency-domain strain
        """
        self.data = frequency_domain_strain
        return

    def time_delay_from_geocenter(self, ra, dec, time):
        """
        Calculate the time delay from the geocenter for the interferometer.

        Use the time delay function from utils.

        Input:
        ra - right ascension of source in radians
        dec - declination of source in radians
        time - GPS time
        Output:
        delta_t - time delay from geocenter
        """
        delta_t = peyote.utils.time_delay_geocentric(self.vertex, np.array([0, 0, 0]), ra, dec, time)
        return delta_t

    def vertex_position_geocentric(self):
        """
        Calculate the position of the IFO vertex in geocentric coordinates in meters.

        Based on arXiv:gr-qc/0008066 Eqs. B11-B13 except for the typo in the definition of the local radius.
        See Section 2.1 of LIGO-T980044-10 for the correct expression
        """
        vertex_position = peyote.utils.get_vertex_position_geocentric(self.latitude, self.longitude, self.elevation)
        return vertex_position

    def whiten_data(self):
        self.whitened_data = self.data / self.amplitude_spectral_density_array


class PowerSpectralDensity:

    def __init__(self, asd_file=None,  psd_file='aLIGO_ZERO_DET_high_P_psd.txt'):
        """
        Instantiate a new PSD object.

        Only one of the asd_file or psd_file needs to be specified.
        If multiple are given, the first will be used.
        FIXME: Allow reading a frame and then FFT to get PSD, use gwpy?

        :param asd_file: amplitude spectral density, format 'f h_f'
        :param psd_file: power spectral density, format 'f h_f'
        """

        self.frequencies = []
        self.power_spectral_density = []
        self.amplitude_spectral_density = []
        self.frequency_noise_realization = []
        self.interpolated_frequency = []
        self.power_spectral_density_interpolated = None

        if asd_file is not None:
            self.amplitude_spectral_density_file = asd_file
            self.import_amplitude_spectral_density()
        else:
            self.power_spectral_density_file = psd_file
            self.import_power_spectral_density()

    def import_amplitude_spectral_density(self):
        """
        Automagically load one of the amplitude spectral density curves contained in the noise_curves directory.

        Test if the file contains a path (i.e., contains '/').
        If not assume the file is in the default directory.
        """
        if '/' not in self.amplitude_spectral_density_file:
            self.amplitude_spectral_density_file = os.path.join(os.path.dirname(__file__), 'noise_curves',
                                                                self.amplitude_spectral_density_file)
        spectral_density = np.genfromtxt(self.amplitude_spectral_density_file)
        self.frequencies = spectral_density[:, 0]
        self.amplitude_spectral_density = spectral_density[:, 1]
        self.power_spectral_density = self.amplitude_spectral_density**2
        self.interpolate_power_spectral_density()

    def import_power_spectral_density(self):
        """
        Automagically load one of the power spectral density curves contained in the noise_curves directory.

        Test if the file contains a path (i.e., contains '/').
        If not assume the file is in the default directory.
        """
        if '/' not in self.power_spectral_density_file:
            self.power_spectral_density_file = os.path.join(os.path.dirname(__file__), 'noise_curves',
                                                            self.power_spectral_density_file)
        spectral_density = np.genfromtxt(self.power_spectral_density_file)
        self.frequencies = spectral_density[:, 0]
        self.power_spectral_density = spectral_density[:, 1]
        self.amplitude_spectral_density = np.sqrt(self.power_spectral_density)
        self.interpolate_power_spectral_density()

    def interpolate_power_spectral_density(self):
        """Interpolate the loaded PSD so it can be resampled for arbitrary frequency arrays."""
        self.power_spectral_density_interpolated = interp1d(self.frequencies, self.power_spectral_density,
                                                            bounds_error=False,
                                                            fill_value=max(self.power_spectral_density))

    def get_noise_realisation(self, sampling_frequency, duration):
        """
        Generate frequency Gaussian noise scaled to the power spectral density.

        :param sampling_frequency: sampling frequency of noise
        :param duration: duration of noise
        :return:  frequency_domain_strain (array), frequency (array)
        """
        white_noise, frequency = peyote.utils.create_white_noise(sampling_frequency, duration)

        interpolated_power_spectral_density = self.power_spectral_density_interpolated(frequency)

        frequency_domain_strain = 0.5 * interpolated_power_spectral_density ** 0.5 * white_noise
        self.frequency_noise_realization = frequency_domain_strain
        self.interpolated_frequency = frequency

        return frequency_domain_strain, frequency


# Detector positions taken from LIGO-T980044-10 for L1/H1 and from arXiv:gr-qc/0008066 [45] for V1/ GEO600
H1 = Interferometer(name='H1', power_spectral_density=PowerSpectralDensity(), length=4, latitude=46+27./60+18.528/3600,
                    longitude=-(119+24./60+27.5657/3600), elevation=142.554, xarm_azimuth=125.9994,
                    yarm_azimuth=215.994, xarm_tilt=-6.195e-4, yarm_tilt=1.25e-5)
L1 = Interferometer(name='L1', power_spectral_density=PowerSpectralDensity(), length=4, latitude=30+33./60+46.4196/3600,
                    longitude=-(90+46./60+27.2654/3600), elevation=-6.574, xarm_azimuth=197.7165, yarm_azimuth=287.7165,
                    xarm_tilt=-3.121e-4, yarm_tilt=-6.107e-4)
V1 = Interferometer(name='V1', power_spectral_density=PowerSpectralDensity(psd_file='AdV_psd.txt'), length=3,
                    latitude=43+37./60+53.0921/3600, longitude=10+30./60+16.1878/3600,
                    elevation=51.884, xarm_azimuth=70.5674, yarm_azimuth=160.5674)
# FIXME: Using initial LIGO noise curve for GEO600, do we really want GEO?
GEO600 = Interferometer(name='GEO600', power_spectral_density=PowerSpectralDensity(psd_file='LIGO_srd_psd.txt'),
                        length=0.6, latitude=52+14./60+42.528/3600, longitude=9+48./60+25.894/3600, elevation=114.425,
                        xarm_azimuth=115.9431, yarm_azimuth=21.6117)<|MERGE_RESOLUTION|>--- conflicted
+++ resolved
@@ -81,23 +81,10 @@
 
         :param source: source type
         :param params: parameters
-<<<<<<< HEAD
-        :param sampling_frequency: frequency at which data is sampled
-        :param time_duration: duration of the data
-=======
->>>>>>> e6c176e7
         """
         signal = source.frequency_domain_strain(params)
 
         for mode in signal.keys():
-<<<<<<< HEAD
-            det_response = self.antenna_response(params['ra'], params['dec'], params['geocent_time'], params['psi'],
-                                                 mode)
-
-            signal[mode] *= det_response
-
-        self.data += sum(signal.values())
-=======
             det_response = self.antenna_response(
                 params['ra'], params['dec'], params['geocent_time'],
                 params['psi'], mode)
@@ -110,7 +97,6 @@
         signal_ifo *= np.exp(-1j*2*np.pi*time_shift)
 
         self.data += signal_ifo
->>>>>>> e6c176e7
 
     def unit_vector_along_arm(self, arm):
         """
