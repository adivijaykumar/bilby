--- conflicted
+++ resolved
@@ -670,12 +670,9 @@
         self.unit = unit
         self.minimum = minimum
         self.maximum = maximum
-<<<<<<< HEAD
         self.least_recently_sampled = None
         self._correlated_variables = []
-=======
         self.boundary = boundary
->>>>>>> d700db73
 
     def __call__(self):
         """Overrides the __call__ special method. Calls the sample method.
@@ -933,7 +930,6 @@
             label = self.name
         return label
 
-<<<<<<< HEAD
     def has_correlated_variables(self):
         if len(self.correlated_variables) > 0:
             return True
@@ -946,7 +942,7 @@
     @correlated_variables.setter
     def correlated_variables(self, correlated_variables):
         self._correlated_variables = correlated_variables
-=======
+
     def to_json(self):
         return json.dumps(self, cls=BilbyJsonEncoder)
 
@@ -1042,7 +1038,6 @@
 
     def ln_prob(self, val):
         return np.log((val > self.minimum) & (val < self.maximum))
->>>>>>> d700db73
 
 
 class DeltaFunction(Prior):
@@ -2459,19 +2454,6 @@
             logger.warning(r"x\tp(x)")
 
 
-<<<<<<< HEAD
-class CorrelatedGaussian(Prior):
-
-    def __init__(self, mu, sigma, name=None, latex_label=None, unit=None, correlation_func=None):
-        """Gaussian prior with mean mu and width sigma
-
-        Parameters
-        ----------
-        mu: float
-            Mean of the Gaussian prior
-        sigma:
-            Width/Standard deviation of the Gaussian prior
-=======
 class FermiDirac(Prior):
     def __init__(self, sigma, mu=None, r=None, name=None, latex_label=None,
                  unit=None):
@@ -2489,89 +2471,12 @@
         r: float
             A value giving mu/sigma. This can be used instead of specifying
             mu.
->>>>>>> d700db73
         name: str
             See superclass
         latex_label: str
             See superclass
         unit: str
             See superclass
-<<<<<<< HEAD
-        """
-        Prior.__init__(self, name=name, latex_label=latex_label, unit=unit)
-        self.mu = mu
-        self.sigma = sigma
-        if not correlation_func:
-            self.correlation_func = lambda x, **y: x
-        else:
-            self.correlation_func = correlation_func
-
-    @property
-    def correlated_variables(self):
-        from .utils import infer_parameters_from_function
-        return infer_parameters_from_function(self.correlation_func)
-
-    def sample(self, size=None, **cvars):
-        """Draw a sample from the prior
-
-        Parameters
-        ----------
-        size: int or tuple of ints, optional
-            See numpy.random.uniform docs
-
-        Returns
-        -------
-        float: A random number between 0 and 1, rescaled to match the distribution of this Prior
-
-        """
-        self.least_recently_sampled = self.rescale(np.random.uniform(0, 1, size), **cvars)
-        return self.least_recently_sampled
-
-    def mean(self, **correlated_variables):
-        return self.correlation_func(self.mu, **correlated_variables)
-
-    def rescale(self, val, **correlated_variables):
-        """
-        'Rescale' a sample from the unit line element to the appropriate Gaussian prior.
-
-        This maps to the inverse CDF. This has been analytically solved for this case.
-        """
-        Prior.test_valid_for_rescaling(val)
-        return self.mean(**correlated_variables) + \
-            erfinv(2 * val - 1) * 2 ** 0.5 * self.sigma
-
-    def prob(self, val, **correlated_variables):
-        """Return the prior probability of val.
-
-        Parameters
-        ----------
-        val: float
-
-        Returns
-        -------
-        float: Prior probability of val
-        """
-        return np.exp(-(self.mean(**correlated_variables) - val) ** 2 /
-                      (2 * self.sigma ** 2)) / (2 * np.pi) ** 0.5 / self.sigma
-
-    def ln_prob(self, val, **correlated_variables):
-        return -0.5 * ((self.mean(**correlated_variables) - val) ** 2 /
-                       self.sigma ** 2 + np.log(2 * np.pi * self.sigma ** 2))
-
-
-class CorrelatedUniform(Prior):
-
-    def __init__(self, minimum, maximum, name=None, latex_label=None,
-                 unit=None, correlation_func=None):
-        """Uniform prior with bounds
-
-        Parameters
-        ----------
-        minimum: float
-            See superclass
-        maximum: float
-            See superclass
-=======
 
         References
         ----------
@@ -3207,76 +3112,12 @@
             the multivariate Gaussian distribution. This object is not copied,
             as it needs to be shared across multiple priors, and as such its
             contents will be altered by the prior.
->>>>>>> d700db73
         name: str
             See superclass
         latex_label: str
             See superclass
         unit: str
             See superclass
-<<<<<<< HEAD
-        """
-        Prior.__init__(self, name=name, latex_label=latex_label,
-                       minimum=minimum, maximum=maximum, unit=unit)
-        if not correlation_func:
-            self.correlation_func = lambda x, **y: x
-        else:
-            self.correlation_func = correlation_func
-
-    def mean(self, **correlated_variables):
-        mean = (self.maximum + self.minimum)/2
-        return self.correlation_func(mean, **correlated_variables)
-
-    @property
-    def width(self):
-        return self.maximum - self.minimum
-
-    @property
-    def correlated_variables(self):
-        from .utils import infer_parameters_from_function
-        return infer_parameters_from_function(self.correlation_func)
-
-    def sample(self, size=None, **correlated_variables):
-        """Draw a sample from the prior
-
-        Parameters
-        ----------
-        size: int or tuple of ints, optional
-            See numpy.random.uniform docs
-
-        Returns
-        -------
-        float: A random number between 0 and 1, rescaled to match the distribution of this Prior
-
-        """
-        self.least_recently_sampled = self.rescale(np.random.uniform(0, 1, size), **correlated_variables)
-        return self.least_recently_sampled
-
-    def rescale(self, val, **correlated_variables):
-        Prior.test_valid_for_rescaling(val)
-        minimum = self.mean(**correlated_variables) - self.width/2
-        maximum = self.mean(**correlated_variables) + self.width/2
-        return minimum + val * (maximum - minimum)
-
-    def prob(self, val, **correlated_variables):
-        """Return the prior probability of val
-
-        Parameters
-        ----------
-        val: float
-
-        Returns
-        -------
-        float: Prior probability of val
-        """
-        minimum = self.mean(**correlated_variables) - self.width/2
-        maximum = self.mean(**correlated_variables) + self.width/2
-        return scipy.stats.uniform.pdf(val, loc=minimum,
-                                       scale=maximum - minimum)
-
-    def ln_prob(self, val, **correlated_variables):
-        """Return the log prior probability of val
-=======
 
         """
 
@@ -3355,7 +3196,6 @@
 
     def prob(self, val):
         """Return the prior probability of val
->>>>>>> d700db73
 
         Parameters
         ----------
@@ -3363,14 +3203,6 @@
 
         Returns
         -------
-<<<<<<< HEAD
-        float: log probability of val
-        """
-        minimum = self.mean(**correlated_variables) - self.width/2
-        maximum = self.mean(**correlated_variables) + self.width/2
-        return scipy.stats.uniform.logpdf(val, loc=minimum,
-                                          scale=maximum - minimum)
-=======
         float:
 
         """
@@ -3452,4 +3284,176 @@
 class MultivariateNormal(MultivariateGaussian):
     """ A synonym for the :class:`bilby.core.prior.MultivariateGaussian`
         prior distribution."""
->>>>>>> d700db73
+
+
+class CorrelatedGaussian(Prior):
+
+    def __init__(self, mu, sigma, name=None, latex_label=None, unit=None, correlation_func=None):
+        """Gaussian prior with mean mu and width sigma
+
+        Parameters
+        ----------
+        mu: float
+            Mean of the Gaussian prior
+        sigma:
+            Width/Standard deviation of the Gaussian prior
+        name: str
+            See superclass
+        latex_label: str
+            See superclass
+        unit: str
+            See superclass
+        """
+        Prior.__init__(self, name=name, latex_label=latex_label, unit=unit)
+        self.mu = mu
+        self.sigma = sigma
+        if not correlation_func:
+            self.correlation_func = lambda x, **y: x
+        else:
+            self.correlation_func = correlation_func
+
+    @property
+    def correlated_variables(self):
+        from .utils import infer_parameters_from_function
+        return infer_parameters_from_function(self.correlation_func)
+
+    def sample(self, size=None, **cvars):
+        """Draw a sample from the prior
+
+        Parameters
+        ----------
+        size: int or tuple of ints, optional
+            See numpy.random.uniform docs
+
+        Returns
+        -------
+        float: A random number between 0 and 1, rescaled to match the distribution of this Prior
+
+        """
+        self.least_recently_sampled = self.rescale(np.random.uniform(0, 1, size), **cvars)
+        return self.least_recently_sampled
+
+    def mean(self, **correlated_variables):
+        return self.correlation_func(self.mu, **correlated_variables)
+
+    def rescale(self, val, **correlated_variables):
+        """
+        'Rescale' a sample from the unit line element to the appropriate Gaussian prior.
+
+        This maps to the inverse CDF. This has been analytically solved for this case.
+        """
+        Prior.test_valid_for_rescaling(val)
+        return self.mean(**correlated_variables) + \
+            erfinv(2 * val - 1) * 2 ** 0.5 * self.sigma
+
+    def prob(self, val, **correlated_variables):
+        """Return the prior probability of val.
+
+        Parameters
+        ----------
+        val: float
+
+        Returns
+        -------
+        float: Prior probability of val
+        """
+        return np.exp(-(self.mean(**correlated_variables) - val) ** 2 /
+                      (2 * self.sigma ** 2)) / (2 * np.pi) ** 0.5 / self.sigma
+
+    def ln_prob(self, val, **correlated_variables):
+        return -0.5 * ((self.mean(**correlated_variables) - val) ** 2 /
+                       self.sigma ** 2 + np.log(2 * np.pi * self.sigma ** 2))
+
+
+class CorrelatedUniform(Prior):
+
+    def __init__(self, minimum, maximum, name=None, latex_label=None,
+                 unit=None, correlation_func=None):
+        """Uniform prior with bounds
+
+        Parameters
+        ----------
+        minimum: float
+            See superclass
+        maximum: float
+            See superclass
+        name: str
+            See superclass
+        latex_label: str
+            See superclass
+        unit: str
+            See superclass
+        """
+        Prior.__init__(self, name=name, latex_label=latex_label,
+                       minimum=minimum, maximum=maximum, unit=unit)
+        if not correlation_func:
+            self.correlation_func = lambda x, **y: x
+        else:
+            self.correlation_func = correlation_func
+
+    def mean(self, **correlated_variables):
+        mean = (self.maximum + self.minimum)/2
+        return self.correlation_func(mean, **correlated_variables)
+
+    @property
+    def width(self):
+        return self.maximum - self.minimum
+
+    @property
+    def correlated_variables(self):
+        from .utils import infer_parameters_from_function
+        return infer_parameters_from_function(self.correlation_func)
+
+    def sample(self, size=None, **correlated_variables):
+        """Draw a sample from the prior
+
+        Parameters
+        ----------
+        size: int or tuple of ints, optional
+            See numpy.random.uniform docs
+
+        Returns
+        -------
+        float: A random number between 0 and 1, rescaled to match the distribution of this Prior
+
+        """
+        self.least_recently_sampled = self.rescale(np.random.uniform(0, 1, size), **correlated_variables)
+        return self.least_recently_sampled
+
+    def rescale(self, val, **correlated_variables):
+        Prior.test_valid_for_rescaling(val)
+        minimum = self.mean(**correlated_variables) - self.width/2
+        maximum = self.mean(**correlated_variables) + self.width/2
+        return minimum + val * (maximum - minimum)
+
+    def prob(self, val, **correlated_variables):
+        """Return the prior probability of val
+
+        Parameters
+        ----------
+        val: float
+
+        Returns
+        -------
+        float: Prior probability of val
+        """
+        minimum = self.mean(**correlated_variables) - self.width/2
+        maximum = self.mean(**correlated_variables) + self.width/2
+        return scipy.stats.uniform.pdf(val, loc=minimum,
+                                       scale=maximum - minimum)
+
+    def ln_prob(self, val, **correlated_variables):
+        """Return the log prior probability of val
+
+        Parameters
+        ----------
+        val: float
+
+        Returns
+        -------
+        float: log probability of val
+        """
+        minimum = self.mean(**correlated_variables) - self.width/2
+        maximum = self.mean(**correlated_variables) + self.width/2
+        return scipy.stats.uniform.logpdf(val, loc=minimum,
+                                          scale=maximum - minimum)