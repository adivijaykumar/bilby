--- conflicted
+++ resolved
@@ -1168,17 +1168,12 @@
                         likelihood.waveform_generator.frequency_domain_strain(dict(sample.iloc[ii]))
                 likelihood.parameters.update(sample.iloc[ii])
                 for ifo in likelihood.interferometers:
-<<<<<<< HEAD
                     if likelihood.__class__.__name__ == "RelativeBinningGravitationalWaveTransient":
                         per_detector_snr = likelihood.calculate_snrs_relative_binning(waveform_ratio[ifo.name], ifo)
                     else:
                         per_detector_snr = likelihood.calculate_snrs(
                             signal_polarizations, ifo)
-=======
-                    per_detector_snr = likelihood.calculate_snrs(
-                        signal_polarizations, ifo)
-
->>>>>>> e55e4024
+
                     matched_filter_snrs[ifo.name].append(
                         per_detector_snr.complex_matched_filter_snr)
                     optimal_snrs[ifo.name].append(
